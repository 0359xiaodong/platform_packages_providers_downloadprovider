--- conflicted
+++ resolved
@@ -54,11 +54,8 @@
     <!-- TODO: replace with READ_NETWORK_POLICY permission when it exists -->
     <uses-permission android:name="android.permission.CONNECTIVITY_INTERNAL" />
     <uses-permission android:name="android.permission.MODIFY_NETWORK_ACCOUNTING" />
-<<<<<<< HEAD
     <uses-permission android:name="android.permission.CLEAR_APP_CACHE" />
-=======
     <uses-permission android:name="android.permission.WAKE_LOCK" />
->>>>>>> a7fa30f3
 
     <application android:process="android.process.media"
                  android:label="@string/app_label"
