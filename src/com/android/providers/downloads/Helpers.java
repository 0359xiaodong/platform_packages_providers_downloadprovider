--- conflicted
+++ resolved
@@ -803,7 +803,6 @@
     }
 
     /**
-<<<<<<< HEAD
      * Replace invalid filename characters according to
      * specifications of the VFAT.
      * @note Package-private due to testing.
@@ -850,7 +849,9 @@
             }
         }
         return sb.toString();
-=======
+    }
+
+    /*
      * Delete the given file from device
      * and delete its row from the downloads database.
      */
@@ -863,6 +864,5 @@
         }
         resolver.delete(Downloads.Impl.ALL_DOWNLOADS_CONTENT_URI, Downloads.Impl._ID + " = ? ",
                 new String[]{String.valueOf(id)});
->>>>>>> 216736d2
     }
 }