/*
 * Copyright (C) 2008 The Android Open Source Project
 *
 * Licensed under the Apache License, Version 2.0 (the "License");
 * you may not use this file except in compliance with the License.
 * You may obtain a copy of the License at
 *
 *      http://www.apache.org/licenses/LICENSE-2.0
 *
 * Unless required by applicable law or agreed to in writing, software
 * distributed under the License is distributed on an "AS IS" BASIS,
 * WITHOUT WARRANTIES OR CONDITIONS OF ANY KIND, either express or implied.
 * See the License for the specific language governing permissions and
 * limitations under the License.
 */

package com.android.providers.downloads;

import org.apache.http.conn.params.ConnRouteParams;

import android.content.ContentValues;
import android.content.Context;
import android.content.Intent;
import android.drm.mobile1.DrmRawContent;
import android.net.http.AndroidHttpClient;
import android.net.Proxy;
import android.net.Uri;
import android.os.FileUtils;
import android.os.PowerManager;
import android.os.Process;
import android.provider.Downloads;
import android.provider.DrmStore;
import android.util.Config;
import android.util.Log;
import android.util.Pair;

import org.apache.http.Header;
import org.apache.http.HttpResponse;
import org.apache.http.client.methods.HttpGet;

import java.io.File;
import java.io.FileNotFoundException;
import java.io.FileOutputStream;
import java.io.IOException;
import java.io.InputStream;
import java.io.SyncFailedException;
import java.net.URI;
import java.net.URISyntaxException;
import java.util.Locale;

/**
 * Runs an actual download
 */
public class DownloadThread extends Thread {

    private Context mContext;
    private DownloadInfo mInfo;
    private SystemFacade mSystemFacade;

    public DownloadThread(Context context, SystemFacade systemFacade, DownloadInfo info) {
        mContext = context;
        mSystemFacade = systemFacade;
        mInfo = info;
    }

    /**
     * Returns the user agent provided by the initiating app, or use the default one
     */
    private String userAgent() {
        String userAgent = mInfo.mUserAgent;
        if (userAgent != null) {
        }
        if (userAgent == null) {
            userAgent = Constants.DEFAULT_USER_AGENT;
        }
        return userAgent;
    }

    /**
     * State for the entire run() method.
     */
    private static class State {
        public String mFilename;
        public FileOutputStream mStream;
        public String mMimeType;
        public boolean mCountRetry = false;
        public int mRetryAfter = 0;
        public int mRedirectCount = 0;
        public String mNewUri;
        public boolean mGotData = false;
        public String mRequestUri;

        public State(DownloadInfo info) {
            mMimeType = sanitizeMimeType(info.mMimeType);
            mRedirectCount = info.mRedirectCount;
            mRequestUri = info.mUri;
            mFilename = info.mFileName;
        }
    }

    /**
     * State within executeDownload()
     */
    private static class InnerState {
        public int mBytesSoFar = 0;
        public String mHeaderETag;
        public boolean mContinuingDownload = false;
        public String mHeaderContentLength;
        public String mHeaderContentDisposition;
        public String mHeaderContentLocation;
        public int mBytesNotified = 0;
        public long mTimeLastNotification = 0;
    }

    /**
     * Raised from methods called by run() to indicate that the current request should be stopped
     * immediately.
     */
    private class StopRequest extends Throwable {
        public int mFinalStatus;

        public StopRequest(int finalStatus) {
            mFinalStatus = finalStatus;
        }

        public StopRequest(int finalStatus, Throwable throwable) {
            super(throwable);
            mFinalStatus = finalStatus;
        }
    }

    /**
     * Raised from methods called by executeDownload() to indicate that the download should be
     * retried immediately.
     */
    private class RetryDownload extends Throwable {}

    /**
     * Executes the download in a separate thread
     */
    public void run() {
        Process.setThreadPriority(Process.THREAD_PRIORITY_BACKGROUND);

        State state = new State(mInfo);
        AndroidHttpClient client = null;
        PowerManager.WakeLock wakeLock = null;
        int finalStatus = Downloads.Impl.STATUS_UNKNOWN_ERROR;

        try {
            PowerManager pm = (PowerManager) mContext.getSystemService(Context.POWER_SERVICE);
            wakeLock = pm.newWakeLock(PowerManager.PARTIAL_WAKE_LOCK, Constants.TAG);
            wakeLock.acquire();


            if (Constants.LOGV) {
                Log.v(Constants.TAG, "initiating download for " + mInfo.mUri);
            }

            client = AndroidHttpClient.newInstance(userAgent(), mContext);

            boolean finished = false;
            while(!finished) {
<<<<<<< HEAD
                // Set or unset proxy, which may have changed since last GET request.
                // setDefaultProxy() supports null as proxy parameter.
                ConnRouteParams.setDefaultProxy(client.getParams(),
                        Proxy.getPreferredHttpHost(mContext, state.mRequestUri));
=======
                Log.i(Constants.TAG, "Initiating request for download " + mInfo.mId);
>>>>>>> b108a273
                HttpGet request = new HttpGet(state.mRequestUri);
                try {
                    executeDownload(state, client, request);
                    finished = true;
                } catch (RetryDownload exc) {
                    // fall through
                } finally {
                    request.abort();
                    request = null;
                }
            }

            if (Constants.LOGV) {
                Log.v(Constants.TAG, "download completed for " + mInfo.mUri);
            }
            finalizeDestinationFile(state);
            finalStatus = Downloads.Impl.STATUS_SUCCESS;
        } catch (StopRequest error) {
            // remove the cause before printing, in case it contains PII
            Log.w(Constants.TAG, "Aborting request for download " + mInfo.mId, removeCause(error));
            finalStatus = error.mFinalStatus;
            // fall through to finally block
        } catch (FileNotFoundException ex) {
            Log.w(Constants.TAG, "FileNotFoundException for " + state.mFilename, ex);
            finalStatus = Downloads.Impl.STATUS_FILE_ERROR;
            // falls through to the code that reports an error
        } catch (Throwable ex) { //sometimes the socket code throws unchecked exceptions
            Log.w(Constants.TAG, "Exception for id " + mInfo.mId, ex);
            finalStatus = Downloads.Impl.STATUS_UNKNOWN_ERROR;
            // falls through to the code that reports an error
        } finally {
            if (wakeLock != null) {
                wakeLock.release();
                wakeLock = null;
            }
            if (client != null) {
                client.close();
                client = null;
            }
            cleanupDestination(state, finalStatus);
            notifyDownloadCompleted(finalStatus, state.mCountRetry, state.mRetryAfter,
                                    state.mRedirectCount, state.mGotData, state.mFilename,
                                    state.mNewUri, state.mMimeType);
            mInfo.mHasActiveThread = false;
        }
    }

    /**
     * @return an identical StopRequest but with the cause removed.
     */
    private StopRequest removeCause(StopRequest error) {
        StopRequest newException = new StopRequest(error.mFinalStatus);
        newException.setStackTrace(error.getStackTrace());
        return newException;
    }

    /**
     * Fully execute a single download request - setup and send the request, handle the response,
     * and transfer the data to the destination file.
     */
    private void executeDownload(State state, AndroidHttpClient client, HttpGet request)
            throws StopRequest, RetryDownload, FileNotFoundException {
        InnerState innerState = new InnerState();
        byte data[] = new byte[Constants.BUFFER_SIZE];

        setupDestinationFile(state, innerState);
        addRequestHeaders(innerState, request);

        // check just before sending the request to avoid using an invalid connection at all
        checkConnectivity(state);

        HttpResponse response = sendRequest(state, client, request);
        handleExceptionalStatus(state, innerState, response);

        if (Constants.LOGV) {
            Log.v(Constants.TAG, "received response for " + mInfo.mUri);
        }

        processResponseHeaders(state, innerState, response);
        InputStream entityStream = openResponseEntity(state, response);
        transferData(state, innerState, data, entityStream);
    }

    /**
     * Check if current connectivity is valid for this request.
     */
    private void checkConnectivity(State state) throws StopRequest {
        int networkUsable = mInfo.checkCanUseNetwork();
        if (networkUsable != DownloadInfo.NETWORK_OK) {
            int status = Downloads.Impl.STATUS_WAITING_FOR_NETWORK;
            if (networkUsable == DownloadInfo.NETWORK_UNUSABLE_DUE_TO_SIZE) {
                status = Downloads.Impl.STATUS_QUEUED_FOR_WIFI;
                mInfo.notifyPauseDueToSize(true);
            } else if (networkUsable == DownloadInfo.NETWORK_RECOMMENDED_UNUSABLE_DUE_TO_SIZE) {
                status = Downloads.Impl.STATUS_QUEUED_FOR_WIFI;
                mInfo.notifyPauseDueToSize(false);
            }
            throw new StopRequest(status);
        }
    }

    /**
     * Transfer as much data as possible from the HTTP response to the destination file.
     * @param data buffer to use to read data
     * @param entityStream stream for reading the HTTP response entity
     */
    private void transferData(State state, InnerState innerState, byte[] data,
                                 InputStream entityStream) throws StopRequest {
        for (;;) {
            int bytesRead = readFromResponse(state, innerState, data, entityStream);
            if (bytesRead == -1) { // success, end of stream already reached
                handleEndOfStream(state, innerState);
                return;
            }

            state.mGotData = true;
            writeDataToDestination(state, data, bytesRead);
            innerState.mBytesSoFar += bytesRead;
            reportProgress(state, innerState);

            if (Constants.LOGVV) {
                Log.v(Constants.TAG, "downloaded " + innerState.mBytesSoFar + " for "
                      + mInfo.mUri);
            }

            checkPausedOrCanceled(state);
        }
    }

    /**
     * Called after a successful completion to take any necessary action on the downloaded file.
     */
    private void finalizeDestinationFile(State state) throws StopRequest {
        if (isDrmFile(state)) {
            transferToDrm(state);
        } else {
            // make sure the file is readable
            FileUtils.setPermissions(state.mFilename, 0644, -1, -1);
            syncDestination(state);
        }
    }

    /**
     * Called just before the thread finishes, regardless of status, to take any necessary action on
     * the downloaded file.
     */
    private void cleanupDestination(State state, int finalStatus) {
        closeDestination(state);
        if (state.mFilename != null && Downloads.Impl.isStatusError(finalStatus)) {
            new File(state.mFilename).delete();
            state.mFilename = null;
        }
    }

    /**
     * Sync the destination file to storage.
     */
    private void syncDestination(State state) {
        FileOutputStream downloadedFileStream = null;
        try {
            downloadedFileStream = new FileOutputStream(state.mFilename, true);
            downloadedFileStream.getFD().sync();
        } catch (FileNotFoundException ex) {
            Log.w(Constants.TAG, "file " + state.mFilename + " not found: " + ex);
        } catch (SyncFailedException ex) {
            Log.w(Constants.TAG, "file " + state.mFilename + " sync failed: " + ex);
        } catch (IOException ex) {
            Log.w(Constants.TAG, "IOException trying to sync " + state.mFilename + ": " + ex);
        } catch (RuntimeException ex) {
            Log.w(Constants.TAG, "exception while syncing file: ", ex);
        } finally {
            if(downloadedFileStream != null) {
                try {
                    downloadedFileStream.close();
                } catch (IOException ex) {
                    Log.w(Constants.TAG, "IOException while closing synced file: ", ex);
                } catch (RuntimeException ex) {
                    Log.w(Constants.TAG, "exception while closing file: ", ex);
                }
            }
        }
    }

    /**
     * @return true if the current download is a DRM file
     */
    private boolean isDrmFile(State state) {
        return DrmRawContent.DRM_MIMETYPE_MESSAGE_STRING.equalsIgnoreCase(state.mMimeType);
    }

    /**
     * Transfer the downloaded destination file to the DRM store.
     */
    private void transferToDrm(State state) throws StopRequest {
        File file = new File(state.mFilename);
        Intent item = DrmStore.addDrmFile(mContext.getContentResolver(), file, null);
        file.delete();

        if (item == null) {
            Log.w(Constants.TAG, "unable to add file " + state.mFilename + " to DrmProvider");
            throw new StopRequest(Downloads.Impl.STATUS_UNKNOWN_ERROR);
        } else {
            state.mFilename = item.getDataString();
            state.mMimeType = item.getType();
        }
    }

    /**
     * Close the destination output stream.
     */
    private void closeDestination(State state) {
        try {
            // close the file
            if (state.mStream != null) {
                state.mStream.close();
                state.mStream = null;
            }
        } catch (IOException ex) {
            if (Constants.LOGV) {
                Log.v(Constants.TAG, "exception when closing the file after download : " + ex);
            }
            // nothing can really be done if the file can't be closed
        }
    }

    /**
     * Check if the download has been paused or canceled, stopping the request appropriately if it
     * has been.
     */
    private void checkPausedOrCanceled(State state) throws StopRequest {
        synchronized (mInfo) {
            if (mInfo.mControl == Downloads.Impl.CONTROL_PAUSED) {
                if (Constants.LOGV) {
                    Log.v(Constants.TAG, "paused " + mInfo.mUri);
                }
                throw new StopRequest(Downloads.Impl.STATUS_PAUSED_BY_APP);
            }
        }
        if (mInfo.mStatus == Downloads.Impl.STATUS_CANCELED) {
            if (Constants.LOGV) {
                Log.d(Constants.TAG, "canceled " + mInfo.mUri);
            }
            throw new StopRequest(Downloads.Impl.STATUS_CANCELED);
        }
    }

    /**
     * Report download progress through the database if necessary.
     */
    private void reportProgress(State state, InnerState innerState) {
        long now = mSystemFacade.currentTimeMillis();
        if (innerState.mBytesSoFar - innerState.mBytesNotified
                        > Constants.MIN_PROGRESS_STEP
                && now - innerState.mTimeLastNotification
                        > Constants.MIN_PROGRESS_TIME) {
            ContentValues values = new ContentValues();
            values.put(Downloads.Impl.COLUMN_CURRENT_BYTES, innerState.mBytesSoFar);
            mContext.getContentResolver().update(mInfo.getAllDownloadsUri(), values, null, null);
            innerState.mBytesNotified = innerState.mBytesSoFar;
            innerState.mTimeLastNotification = now;
        }
    }

    /**
     * Write a data buffer to the destination file.
     * @param data buffer containing the data to write
     * @param bytesRead how many bytes to write from the buffer
     */
    private void writeDataToDestination(State state, byte[] data, int bytesRead)
            throws StopRequest {
        for (;;) {
            try {
                if (state.mStream == null) {
                    state.mStream = new FileOutputStream(state.mFilename, true);
                }
                state.mStream.write(data, 0, bytesRead);
                if (mInfo.mDestination == Downloads.Impl.DESTINATION_EXTERNAL
                            && !isDrmFile(state)) {
                    closeDestination(state);
                }
                return;
            } catch (IOException ex) {
                if (mInfo.isOnCache()) {
                    if (Helpers.discardPurgeableFiles(mContext, Constants.BUFFER_SIZE)) {
                        continue;
                    }
                } else if (!Helpers.isExternalMediaMounted()) {
                    throw new StopRequest(Downloads.Impl.STATUS_DEVICE_NOT_FOUND_ERROR);
                }

                long availableBytes =
                    Helpers.getAvailableBytes(Helpers.getFilesystemRoot(state.mFilename));
                if (availableBytes < bytesRead) {
                    throw new StopRequest(Downloads.Impl.STATUS_INSUFFICIENT_SPACE_ERROR, ex);
                }
                throw new StopRequest(Downloads.Impl.STATUS_FILE_ERROR, ex);
            }
        }
    }

    /**
     * Called when we've reached the end of the HTTP response stream, to update the database and
     * check for consistency.
     */
    private void handleEndOfStream(State state, InnerState innerState) throws StopRequest {
        ContentValues values = new ContentValues();
        values.put(Downloads.Impl.COLUMN_CURRENT_BYTES, innerState.mBytesSoFar);
        if (innerState.mHeaderContentLength == null) {
            values.put(Downloads.Impl.COLUMN_TOTAL_BYTES, innerState.mBytesSoFar);
        }
        mContext.getContentResolver().update(mInfo.getAllDownloadsUri(), values, null, null);

        boolean lengthMismatched = (innerState.mHeaderContentLength != null)
                && (innerState.mBytesSoFar != Integer.parseInt(innerState.mHeaderContentLength));
        if (lengthMismatched) {
            if (cannotResume(innerState)) {
                if (Constants.LOGV) {
                    Log.d(Constants.TAG, "mismatched content length " +
                            mInfo.mUri);
                } else if (Config.LOGD) {
                    Log.d(Constants.TAG, "mismatched content length for " +
                            mInfo.mId);
                }
                throw new StopRequest(Downloads.Impl.STATUS_CANNOT_RESUME);
            } else {
                throw new StopRequest(handleHttpError(state, "closed socket"));
            }
        }
    }

    private boolean cannotResume(InnerState innerState) {
        return innerState.mBytesSoFar > 0 && !mInfo.mNoIntegrity && innerState.mHeaderETag == null;
    }

    /**
     * Read some data from the HTTP response stream, handling I/O errors.
     * @param data buffer to use to read data
     * @param entityStream stream for reading the HTTP response entity
     * @return the number of bytes actually read or -1 if the end of the stream has been reached
     */
    private int readFromResponse(State state, InnerState innerState, byte[] data,
                                 InputStream entityStream) throws StopRequest {
        try {
            return entityStream.read(data);
        } catch (IOException ex) {
            logNetworkState();
            ContentValues values = new ContentValues();
            values.put(Downloads.Impl.COLUMN_CURRENT_BYTES, innerState.mBytesSoFar);
            mContext.getContentResolver().update(mInfo.getAllDownloadsUri(), values, null, null);
            if (cannotResume(innerState)) {
                Log.d(Constants.TAG, "download IOException for download " + mInfo.mId, ex);
                Log.d(Constants.TAG, "can't resume interrupted download with no ETag");
                throw new StopRequest(Downloads.Impl.STATUS_CANNOT_RESUME, ex);
            } else {
                throw new StopRequest(handleHttpError(state, "download IOException"), ex);
            }
        }
    }

    /**
     * Open a stream for the HTTP response entity, handling I/O errors.
     * @return an InputStream to read the response entity
     */
    private InputStream openResponseEntity(State state, HttpResponse response)
            throws StopRequest {
        try {
            return response.getEntity().getContent();
        } catch (IOException ex) {
            logNetworkState();
            throw new StopRequest(handleHttpError(state, "IOException getting entity"), ex);
        }
    }

    private void logNetworkState() {
        if (Constants.LOGX) {
            Log.i(Constants.TAG,
                    "Net " + (Helpers.isNetworkAvailable(mSystemFacade) ? "Up" : "Down"));
        }
    }

    /**
     * Read HTTP response headers and take appropriate action, including setting up the destination
     * file and updating the database.
     */
    private void processResponseHeaders(State state, InnerState innerState, HttpResponse response)
            throws StopRequest, FileNotFoundException {
        if (innerState.mContinuingDownload) {
            // ignore response headers on resume requests
            return;
        }

        readResponseHeaders(state, innerState, response);

        DownloadFileInfo fileInfo = Helpers.generateSaveFile(
                mContext,
                mInfo.mUri,
                mInfo.mHint,
                innerState.mHeaderContentDisposition,
                innerState.mHeaderContentLocation,
                state.mMimeType,
                mInfo.mDestination,
                (innerState.mHeaderContentLength != null) ?
                        Long.parseLong(innerState.mHeaderContentLength) : 0,
                mInfo.mIsPublicApi);
        if (fileInfo.mFileName == null) {
            throw new StopRequest(fileInfo.mStatus);
        }
        state.mFilename = fileInfo.mFileName;
        state.mStream = fileInfo.mStream;
        if (Constants.LOGV) {
            Log.v(Constants.TAG, "writing " + mInfo.mUri + " to " + state.mFilename);
        }

        updateDatabaseFromHeaders(state, innerState);
        // check connectivity again now that we know the total size
        checkConnectivity(state);
    }

    /**
     * Update necessary database fields based on values of HTTP response headers that have been
     * read.
     */
    private void updateDatabaseFromHeaders(State state, InnerState innerState) {
        ContentValues values = new ContentValues();
        values.put(Downloads.Impl._DATA, state.mFilename);
        if (innerState.mHeaderETag != null) {
            values.put(Constants.ETAG, innerState.mHeaderETag);
        }
        if (state.mMimeType != null) {
            values.put(Downloads.Impl.COLUMN_MIME_TYPE, state.mMimeType);
        }
        values.put(Downloads.Impl.COLUMN_TOTAL_BYTES, mInfo.mTotalBytes);
        mContext.getContentResolver().update(mInfo.getAllDownloadsUri(), values, null, null);
    }

    /**
     * Read headers from the HTTP response and store them into local state.
     */
    private void readResponseHeaders(State state, InnerState innerState, HttpResponse response)
            throws StopRequest {
        Header header = response.getFirstHeader("Content-Disposition");
        if (header != null) {
            innerState.mHeaderContentDisposition = header.getValue();
        }
        header = response.getFirstHeader("Content-Location");
        if (header != null) {
            innerState.mHeaderContentLocation = header.getValue();
        }
        if (state.mMimeType == null) {
            header = response.getFirstHeader("Content-Type");
            if (header != null) {
                state.mMimeType = sanitizeMimeType(header.getValue());
            }
        }
        header = response.getFirstHeader("ETag");
        if (header != null) {
            innerState.mHeaderETag = header.getValue();
        }
        String headerTransferEncoding = null;
        header = response.getFirstHeader("Transfer-Encoding");
        if (header != null) {
            headerTransferEncoding = header.getValue();
        }
        if (headerTransferEncoding == null) {
            header = response.getFirstHeader("Content-Length");
            if (header != null) {
                innerState.mHeaderContentLength = header.getValue();
                mInfo.mTotalBytes = Long.parseLong(innerState.mHeaderContentLength);
            }
        } else {
            // Ignore content-length with transfer-encoding - 2616 4.4 3
            if (Constants.LOGVV) {
                Log.v(Constants.TAG,
                        "ignoring content-length because of xfer-encoding");
            }
        }
        if (Constants.LOGVV) {
            Log.v(Constants.TAG, "Content-Disposition: " +
                    innerState.mHeaderContentDisposition);
            Log.v(Constants.TAG, "Content-Length: " + innerState.mHeaderContentLength);
            Log.v(Constants.TAG, "Content-Location: " + innerState.mHeaderContentLocation);
            Log.v(Constants.TAG, "Content-Type: " + state.mMimeType);
            Log.v(Constants.TAG, "ETag: " + innerState.mHeaderETag);
            Log.v(Constants.TAG, "Transfer-Encoding: " + headerTransferEncoding);
        }

        boolean noSizeInfo = innerState.mHeaderContentLength == null
                && (headerTransferEncoding == null
                    || !headerTransferEncoding.equalsIgnoreCase("chunked"));
        if (!mInfo.mNoIntegrity && noSizeInfo) {
            Log.d(Constants.TAG, "can't know size of download, giving up");
            throw new StopRequest(Downloads.Impl.STATUS_HTTP_DATA_ERROR);
        }
    }

    /**
     * Check the HTTP response status and handle anything unusual (e.g. not 200/206).
     */
    private void handleExceptionalStatus(State state, InnerState innerState, HttpResponse response)
            throws StopRequest, RetryDownload {
        int statusCode = response.getStatusLine().getStatusCode();
        if (statusCode == 503 && mInfo.mNumFailed < Constants.MAX_RETRIES) {
            handleServiceUnavailable(state, response);
        }
        if (statusCode == 301 || statusCode == 302 || statusCode == 303 || statusCode == 307) {
            handleRedirect(state, response, statusCode);
        }

        int expectedStatus = innerState.mContinuingDownload ? 206 : Downloads.Impl.STATUS_SUCCESS;
        if (statusCode != expectedStatus) {
            handleOtherStatus(state, innerState, statusCode);
        }
    }

    /**
     * Handle a status that we don't know how to deal with properly.
     */
    private void handleOtherStatus(State state, InnerState innerState, int statusCode)
            throws StopRequest {
        if (Constants.LOGV) {
            Log.d(Constants.TAG, "http error " + statusCode + " for " + mInfo.mUri);
        } else if (Config.LOGD) {
            Log.d(Constants.TAG, "http error " + statusCode + " for download " +
                    mInfo.mId);
        }
        int finalStatus;
        if (Downloads.Impl.isStatusError(statusCode)) {
            finalStatus = statusCode;
        } else if (statusCode >= 300 && statusCode < 400) {
            finalStatus = Downloads.Impl.STATUS_UNHANDLED_REDIRECT;
        } else if (innerState.mContinuingDownload && statusCode == Downloads.Impl.STATUS_SUCCESS) {
            finalStatus = Downloads.Impl.STATUS_CANNOT_RESUME;
        } else {
            finalStatus = Downloads.Impl.STATUS_UNHANDLED_HTTP_CODE;
        }
        throw new StopRequest(finalStatus);
    }

    /**
     * Handle a 3xx redirect status.
     */
    private void handleRedirect(State state, HttpResponse response, int statusCode)
            throws StopRequest, RetryDownload {
        if (Constants.LOGVV) {
            Log.v(Constants.TAG, "got HTTP redirect " + statusCode);
        }
        if (state.mRedirectCount >= Constants.MAX_REDIRECTS) {
            if (Constants.LOGV) {
                Log.d(Constants.TAG, "too many redirects for download " + mInfo.mId +
                        " at " + mInfo.mUri);
            } else if (Config.LOGD) {
                Log.d(Constants.TAG, "too many redirects for download " + mInfo.mId);
            }
            throw new StopRequest(Downloads.Impl.STATUS_TOO_MANY_REDIRECTS);
        }
        Header header = response.getFirstHeader("Location");
        if (header == null) {
            return;
        }
        if (Constants.LOGVV) {
            Log.v(Constants.TAG, "Location :" + header.getValue());
        }

        String newUri;
        try {
            newUri = new URI(mInfo.mUri).resolve(new URI(header.getValue())).toString();
        } catch(URISyntaxException ex) {
            if (Constants.LOGV) {
                Log.d(Constants.TAG, "Couldn't resolve redirect URI " + header.getValue()
                        + " for " + mInfo.mUri);
            } else if (Config.LOGD) {
                Log.d(Constants.TAG,
                        "Couldn't resolve redirect URI for download " +
                        mInfo.mId);
            }
            throw new StopRequest(Downloads.Impl.STATUS_HTTP_DATA_ERROR);
        }
        ++state.mRedirectCount;
        state.mRequestUri = newUri;
        if (statusCode == 301 || statusCode == 303) {
            // use the new URI for all future requests (should a retry/resume be necessary)
            state.mNewUri = newUri;
        }
        throw new RetryDownload();
    }

    /**
     * Handle a 503 Service Unavailable status by processing the Retry-After header.
     */
    private void handleServiceUnavailable(State state, HttpResponse response) throws StopRequest {
        if (Constants.LOGVV) {
            Log.v(Constants.TAG, "got HTTP response code 503");
        }
        state.mCountRetry = true;
        Header header = response.getFirstHeader("Retry-After");
        if (header != null) {
           try {
               if (Constants.LOGVV) {
                   Log.v(Constants.TAG, "Retry-After :" + header.getValue());
               }
               state.mRetryAfter = Integer.parseInt(header.getValue());
               if (state.mRetryAfter < 0) {
                   state.mRetryAfter = 0;
               } else {
                   if (state.mRetryAfter < Constants.MIN_RETRY_AFTER) {
                       state.mRetryAfter = Constants.MIN_RETRY_AFTER;
                   } else if (state.mRetryAfter > Constants.MAX_RETRY_AFTER) {
                       state.mRetryAfter = Constants.MAX_RETRY_AFTER;
                   }
                   state.mRetryAfter += Helpers.sRandom.nextInt(Constants.MIN_RETRY_AFTER + 1);
                   state.mRetryAfter *= 1000;
               }
           } catch (NumberFormatException ex) {
               // ignored - retryAfter stays 0 in this case.
           }
        }
        throw new StopRequest(Downloads.Impl.STATUS_WAITING_TO_RETRY);
    }

    /**
     * Send the request to the server, handling any I/O exceptions.
     */
    private HttpResponse sendRequest(State state, AndroidHttpClient client, HttpGet request)
            throws StopRequest {
        try {
            return client.execute(request);
        } catch (IllegalArgumentException ex) {
            if (Constants.LOGV) {
                Log.d(Constants.TAG, "Arg exception trying to execute request for " +
                        mInfo.mUri + " : " + ex);
            } else if (Config.LOGD) {
                Log.d(Constants.TAG, "Arg exception trying to execute request for " +
                        mInfo.mId + " : " +  ex);
            }
            throw new StopRequest(Downloads.Impl.STATUS_HTTP_DATA_ERROR, ex);
        } catch (IOException ex) {
            logNetworkState();
            throw new StopRequest(handleHttpError(state, "IOException trying to execute request"),
                    ex);
        }
    }

    /**
     * @return the final status for this attempt
     */
    private int handleHttpError(State state, String message) {
        if (Constants.LOGV) {
            Log.d(Constants.TAG, message + " for " + mInfo.mUri);
        }

        if (!Helpers.isNetworkAvailable(mSystemFacade)) {
            return Downloads.Impl.STATUS_WAITING_FOR_NETWORK;
        } else if (mInfo.mNumFailed < Constants.MAX_RETRIES) {
            state.mCountRetry = true;
            return Downloads.Impl.STATUS_WAITING_TO_RETRY;
        } else {
            Log.d(Constants.TAG, "reached max retries: " + message + " for " + mInfo.mId);
            return Downloads.Impl.STATUS_HTTP_DATA_ERROR;
        }
    }

    /**
     * Prepare the destination file to receive data.  If the file already exists, we'll set up
     * appropriately for resumption.
     */
    private void setupDestinationFile(State state, InnerState innerState)
            throws StopRequest, FileNotFoundException {
        if (state.mFilename != null) { // only true if we've already run a thread for this download
            if (!Helpers.isFilenameValid(state.mFilename)) {
                throw new StopRequest(Downloads.Impl.STATUS_FILE_ERROR);
            }
            // We're resuming a download that got interrupted
            File f = new File(state.mFilename);
            if (f.exists()) {
                long fileLength = f.length();
                if (fileLength == 0) {
                    // The download hadn't actually started, we can restart from scratch
                    f.delete();
                    state.mFilename = null;
                } else if (mInfo.mETag == null && !mInfo.mNoIntegrity) {
                    // This should've been caught upon failure
                    Log.wtf(Constants.TAG, "Trying to resume a download that can't be resumed");
                    f.delete();
                    throw new StopRequest(Downloads.Impl.STATUS_CANNOT_RESUME);
                } else {
                    // All right, we'll be able to resume this download
                    state.mStream = new FileOutputStream(state.mFilename, true);
                    innerState.mBytesSoFar = (int) fileLength;
                    if (mInfo.mTotalBytes != -1) {
                        innerState.mHeaderContentLength = Long.toString(mInfo.mTotalBytes);
                    }
                    innerState.mHeaderETag = mInfo.mETag;
                    innerState.mContinuingDownload = true;
                }
            }
        }

        if (state.mStream != null && mInfo.mDestination == Downloads.Impl.DESTINATION_EXTERNAL
                && !isDrmFile(state)) {
            closeDestination(state);
        }
    }

    /**
     * Add custom headers for this download to the HTTP request.
     */
    private void addRequestHeaders(InnerState innerState, HttpGet request) {
        for (Pair<String, String> header : mInfo.getHeaders()) {
            request.addHeader(header.first, header.second);
        }

        if (innerState.mContinuingDownload) {
            if (innerState.mHeaderETag != null) {
                request.addHeader("If-Match", innerState.mHeaderETag);
            }
            request.addHeader("Range", "bytes=" + innerState.mBytesSoFar + "-");
        }
    }

    /**
     * Stores information about the completed download, and notifies the initiating application.
     */
    private void notifyDownloadCompleted(
            int status, boolean countRetry, int retryAfter, int redirectCount, boolean gotData,
            String filename, String uri, String mimeType) {
        notifyThroughDatabase(
                status, countRetry, retryAfter, redirectCount, gotData, filename, uri, mimeType);
        if (Downloads.Impl.isStatusCompleted(status)) {
            mInfo.sendIntentIfRequested();
        }
    }

    private void notifyThroughDatabase(
            int status, boolean countRetry, int retryAfter, int redirectCount, boolean gotData,
            String filename, String uri, String mimeType) {
        ContentValues values = new ContentValues();
        values.put(Downloads.Impl.COLUMN_STATUS, status);
        values.put(Downloads.Impl._DATA, filename);
        if (uri != null) {
            values.put(Downloads.Impl.COLUMN_URI, uri);
        }
        values.put(Downloads.Impl.COLUMN_MIME_TYPE, mimeType);
        values.put(Downloads.Impl.COLUMN_LAST_MODIFICATION, mSystemFacade.currentTimeMillis());
        values.put(Constants.RETRY_AFTER_X_REDIRECT_COUNT, retryAfter + (redirectCount << 28));
        if (!countRetry) {
            values.put(Constants.FAILED_CONNECTIONS, 0);
        } else if (gotData) {
            values.put(Constants.FAILED_CONNECTIONS, 1);
        } else {
            values.put(Constants.FAILED_CONNECTIONS, mInfo.mNumFailed + 1);
        }

        mContext.getContentResolver().update(mInfo.getAllDownloadsUri(), values, null, null);
    }

    /**
     * Clean up a mimeType string so it can be used to dispatch an intent to
     * view a downloaded asset.
     * @param mimeType either null or one or more mime types (semi colon separated).
     * @return null if mimeType was null. Otherwise a string which represents a
     * single mimetype in lowercase and with surrounding whitespaces trimmed.
     */
    private static String sanitizeMimeType(String mimeType) {
        try {
            mimeType = mimeType.trim().toLowerCase(Locale.ENGLISH);

            final int semicolonIndex = mimeType.indexOf(';');
            if (semicolonIndex != -1) {
                mimeType = mimeType.substring(0, semicolonIndex);
            }
            return mimeType;
        } catch (NullPointerException npe) {
            return null;
        }
    }
}<|MERGE_RESOLUTION|>--- conflicted
+++ resolved
@@ -160,14 +160,11 @@
 
             boolean finished = false;
             while(!finished) {
-<<<<<<< HEAD
+                Log.i(Constants.TAG, "Initiating request for download " + mInfo.mId);
                 // Set or unset proxy, which may have changed since last GET request.
                 // setDefaultProxy() supports null as proxy parameter.
                 ConnRouteParams.setDefaultProxy(client.getParams(),
                         Proxy.getPreferredHttpHost(mContext, state.mRequestUri));
-=======
-                Log.i(Constants.TAG, "Initiating request for download " + mInfo.mId);
->>>>>>> b108a273
                 HttpGet request = new HttpGet(state.mRequestUri);
                 try {
                     executeDownload(state, client, request);
