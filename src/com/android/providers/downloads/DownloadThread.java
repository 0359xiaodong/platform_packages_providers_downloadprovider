/*
 * Copyright (C) 2008 The Android Open Source Project
 *
 * Licensed under the Apache License, Version 2.0 (the "License");
 * you may not use this file except in compliance with the License.
 * You may obtain a copy of the License at
 *
 *      http://www.apache.org/licenses/LICENSE-2.0
 *
 * Unless required by applicable law or agreed to in writing, software
 * distributed under the License is distributed on an "AS IS" BASIS,
 * WITHOUT WARRANTIES OR CONDITIONS OF ANY KIND, either express or implied.
 * See the License for the specific language governing permissions and
 * limitations under the License.
 */

package com.android.providers.downloads;

import org.apache.http.conn.params.ConnRouteParams;

import android.content.ContentUris;
import android.content.ContentValues;
import android.content.Context;
import android.content.Intent;
import android.drm.mobile1.DrmRawContent;
import android.net.http.AndroidHttpClient;
import android.net.Proxy;
import android.net.Uri;
import android.os.FileUtils;
import android.os.PowerManager;
import android.os.Process;
import android.provider.Downloads;
import android.provider.DrmStore;
import android.util.Config;
import android.util.Log;

import org.apache.http.Header;
import org.apache.http.HttpResponse;
import org.apache.http.client.methods.HttpGet;

import java.io.File;
import java.io.FileNotFoundException;
import java.io.FileOutputStream;
import java.io.IOException;
import java.io.InputStream;
import java.io.SyncFailedException;
import java.net.URI;
import java.net.URISyntaxException;
import java.util.Locale;
import java.util.Map;

/**
 * Runs an actual download
 */
public class DownloadThread extends Thread {

    private Context mContext;
    private DownloadInfo mInfo;
    private SystemFacade mSystemFacade;

    public DownloadThread(Context context, SystemFacade systemFacade, DownloadInfo info) {
        mContext = context;
        mSystemFacade = systemFacade;
        mInfo = info;
    }

    /**
     * Returns the user agent provided by the initiating app, or use the default one
     */
    private String userAgent() {
        String userAgent = mInfo.mUserAgent;
        if (userAgent != null) {
        }
        if (userAgent == null) {
            userAgent = Constants.DEFAULT_USER_AGENT;
        }
        return userAgent;
    }

    /**
     * State for the entire run() method.
     */
    private static class State {
        public String mFilename;
        public int mFinalStatus = Downloads.Impl.STATUS_UNKNOWN_ERROR;
        public FileOutputStream mStream;
        public String mMimeType;
        public boolean mCountRetry = false;
        public int mRetryAfter = 0;
        public int mRedirectCount = 0;
        public String mNewUri;
        public Uri mContentUri;
        public boolean mGotData = false;
        public String mRequestUri;

        public State(DownloadInfo info) {
            mMimeType = sanitizeMimeType(info.mMimeType);
            mRedirectCount = info.mRedirectCount;
            mContentUri = Uri.parse(Downloads.Impl.CONTENT_URI + "/" + info.mId);
            mRequestUri = info.mUri;
        }
    }

    /**
     * State within executeDownload()
     */
    private static class InnerState {
        public int mBytesSoFar = 0;
        public String mHeaderETag;
        public boolean mContinuingDownload = false;
        public String mHeaderContentLength;
        public String mHeaderContentDisposition;
        public String mHeaderContentLocation;
        public int mBytesNotified = 0;
        public long mTimeLastNotification = 0;
    }

    /**
     * Raised from methods called by run() to indicate that the current request should be stopped
     * immediately.
     */
    private class StopRequest extends Exception {}

    /**
     * Raised from methods called by executeDownload() to indicate that the download should be
     * retried immediately.
     */
    private class RetryDownload extends Exception {}

    /**
     * Executes the download in a separate thread
     */
    public void run() {
        Process.setThreadPriority(Process.THREAD_PRIORITY_BACKGROUND);

        State state = new State(mInfo);
        AndroidHttpClient client = null;
        PowerManager.WakeLock wakeLock = null;

        try {
            PowerManager pm = (PowerManager) mContext.getSystemService(Context.POWER_SERVICE);
            wakeLock = pm.newWakeLock(PowerManager.PARTIAL_WAKE_LOCK, Constants.TAG);
            wakeLock.acquire();


            if (Constants.LOGV) {
                Log.v(Constants.TAG, "initiating download for " + mInfo.mUri);
            }
<<<<<<< HEAD
            setupDestinationFile(state, innerState);
            client = AndroidHttpClient.newInstance(userAgent(), mContext);
            // Set or unset proxy, which may have changed since last GET request.
            // setDefaultProxy() supports null as proxy parameter.
            ConnRouteParams.setDefaultProxy(client.getParams(),
                    Proxy.getPreferredHttpHost(mContext, mInfo.mUri));
            request = new HttpGet(mInfo.mUri);
            addRequestHeaders(innerState, request);

            // check connectivity just before sending
            if (!mInfo.canUseNetwork()) {
                state.mFinalStatus = Downloads.Impl.STATUS_RUNNING_PAUSED;
                return;
            }
=======
>>>>>>> f85aa9ef

            client = AndroidHttpClient.newInstance(userAgent(), mContext);

            boolean finished = false;
            while(!finished) {
                HttpGet request = new HttpGet(state.mRequestUri);
                try {
                    executeDownload(state, client, request);
                    finished = true;
                } catch (RetryDownload exc) {
                    // fall through
                } finally {
                    request.abort();
                    request = null;
                }
            }

            if (Constants.LOGV) {
                Log.v(Constants.TAG, "download completed for " + mInfo.mUri);
            }
            state.mFinalStatus = Downloads.Impl.STATUS_SUCCESS;
        } catch (StopRequest error) {
            // fall through to finally block
        } catch (FileNotFoundException ex) {
            Log.d(Constants.TAG, "FileNotFoundException for " + state.mFilename + " : " +  ex);
            state.mFinalStatus = Downloads.Impl.STATUS_FILE_ERROR;
            // falls through to the code that reports an error
        } catch (RuntimeException ex) { //sometimes the socket code throws unchecked exceptions
            if (Constants.LOGV) {
                Log.d(Constants.TAG, "Exception for " + mInfo.mUri, ex);
            } else if (Config.LOGD) {
                Log.d(Constants.TAG, "Exception for id " + mInfo.mId, ex);
            }
            state.mFinalStatus = Downloads.Impl.STATUS_UNKNOWN_ERROR;
            // falls through to the code that reports an error
        } finally {
            mInfo.mHasActiveThread = false;
            if (wakeLock != null) {
                wakeLock.release();
                wakeLock = null;
            }
            if (client != null) {
                client.close();
                client = null;
            }
            closeDestination(state);
            finalizeDestinationFile(state);
            notifyDownloadCompleted(state.mFinalStatus, state.mCountRetry, state.mRetryAfter,
                                    state.mRedirectCount, state.mGotData, state.mFilename,
                                    state.mNewUri, state.mMimeType);
        }
    }

    /**
     * Fully execute a single download request - setup and send the request, handle the response,
     * and transfer the data to the destination file.
     */
    private void executeDownload(State state, AndroidHttpClient client, HttpGet request)
            throws StopRequest, RetryDownload, FileNotFoundException {
        InnerState innerState = new InnerState();
        byte data[] = new byte[Constants.BUFFER_SIZE];

        setupDestinationFile(state, innerState);
        addRequestHeaders(innerState, request);

        // check just before sending the request to avoid using an invalid connection at all
        checkConnectivity(state);

        HttpResponse response = sendRequest(state, client, request);
        handleExceptionalStatus(state, innerState, response);

        if (Constants.LOGV) {
            Log.v(Constants.TAG, "received response for " + mInfo.mUri);
        }

        processResponseHeaders(state, innerState, response);
        InputStream entityStream = openResponseEntity(state, response);
        transferData(state, innerState, data, entityStream);
    }

    /**
     * Check if current connectivity is valid for this request.
     */
    private void checkConnectivity(State state) throws StopRequest {
        if (!mInfo.canUseNetwork()) {
            state.mFinalStatus = Downloads.Impl.STATUS_RUNNING_PAUSED;
            throw new StopRequest();
        }
    }

    /**
     * Transfer as much data as possible from the HTTP response to the destination file.
     * @param data buffer to use to read data
     * @param entityStream stream for reading the HTTP response entity
     */
    private void transferData(State state, InnerState innerState, byte[] data,
                                 InputStream entityStream) throws StopRequest {
        for (;;) {
            int bytesRead = readFromResponse(state, innerState, data, entityStream);
            if (bytesRead == -1) { // success, end of stream already reached
                handleEndOfStream(state, innerState);
                return;
            }

            state.mGotData = true;
            writeDataToDestination(state, data, bytesRead);
            innerState.mBytesSoFar += bytesRead;
            reportProgress(state, innerState);

            if (Constants.LOGVV) {
                Log.v(Constants.TAG, "downloaded " + innerState.mBytesSoFar + " for "
                      + mInfo.mUri);
            }

            checkPausedOrCanceled(state);
        }
    }

    /**
     * Called after a download transfer has just completed to take any necessary action on the
     * downloaded file.
     */
    private void finalizeDestinationFile(State state) {
        if (state.mFilename == null) {
            return;
        }

        if (Downloads.Impl.isStatusError(state.mFinalStatus)) {
            new File(state.mFilename).delete();
            state.mFilename = null;
            return;
        }

        if (!Downloads.Impl.isStatusSuccess(state.mFinalStatus)) {
            // not yet complete
            return;
        }

        if (isDrmFile(state)) {
            transferToDrm(state);
            return;
        }

        // make sure the file is readable
        FileUtils.setPermissions(state.mFilename, 0644, -1, -1);
        syncDestination(state);
    }

    /**
     * Sync the destination file to storage.
     */
    private void syncDestination(State state) {
        FileOutputStream downloadedFileStream = null;
        try {
            downloadedFileStream = new FileOutputStream(state.mFilename, true);
            downloadedFileStream.getFD().sync();
        } catch (FileNotFoundException ex) {
            Log.w(Constants.TAG, "file " + state.mFilename + " not found: " + ex);
        } catch (SyncFailedException ex) {
            Log.w(Constants.TAG, "file " + state.mFilename + " sync failed: " + ex);
        } catch (IOException ex) {
            Log.w(Constants.TAG, "IOException trying to sync " + state.mFilename + ": " + ex);
        } catch (RuntimeException ex) {
            Log.w(Constants.TAG, "exception while syncing file: ", ex);
        } finally {
            if(downloadedFileStream != null) {
                try {
                    downloadedFileStream.close();
                } catch (IOException ex) {
                    Log.w(Constants.TAG, "IOException while closing synced file: ", ex);
                } catch (RuntimeException ex) {
                    Log.w(Constants.TAG, "exception while closing file: ", ex);
                }
            }
        }
    }

    /**
     * @return true if the current download is a DRM file
     */
    private boolean isDrmFile(State state) {
        return DrmRawContent.DRM_MIMETYPE_MESSAGE_STRING.equalsIgnoreCase(state.mMimeType);
    }

    /**
     * Transfer the downloaded destination file to the DRM store.
     */
    private void transferToDrm(State state) {
        File file = new File(state.mFilename);
        Intent item = DrmStore.addDrmFile(mContext.getContentResolver(), file, null);
        if (item == null) {
            Log.w(Constants.TAG, "unable to add file " + state.mFilename + " to DrmProvider");
            state.mFinalStatus = Downloads.Impl.STATUS_UNKNOWN_ERROR;
        } else {
            state.mFilename = item.getDataString();
            state.mMimeType = item.getType();
        }

        file.delete();
    }

    /**
     * Close the destination output stream.
     */
    private void closeDestination(State state) {
        try {
            // close the file
            if (state.mStream != null) {
                state.mStream.close();
                state.mStream = null;
            }
        } catch (IOException ex) {
            if (Constants.LOGV) {
                Log.v(Constants.TAG, "exception when closing the file after download : " + ex);
            }
            // nothing can really be done if the file can't be closed
        }
    }

    /**
     * Check if the download has been paused or canceled, stopping the request appropriately if it
     * has been.
     */
    private void checkPausedOrCanceled(State state) throws StopRequest {
        synchronized (mInfo) {
            if (mInfo.mControl == Downloads.Impl.CONTROL_PAUSED) {
                if (Constants.LOGV) {
                    Log.v(Constants.TAG, "paused " + mInfo.mUri);
                }
                state.mFinalStatus = Downloads.Impl.STATUS_RUNNING_PAUSED;
                throw new StopRequest();
            }
        }
        if (mInfo.mStatus == Downloads.Impl.STATUS_CANCELED) {
            if (Constants.LOGV) {
                Log.d(Constants.TAG, "canceled " + mInfo.mUri);
            }
            state.mFinalStatus = Downloads.Impl.STATUS_CANCELED;
            throw new StopRequest();
        }
    }

    /**
     * Report download progress through the database if necessary.
     */
    private void reportProgress(State state, InnerState innerState) {
        long now = mSystemFacade.currentTimeMillis();
        if (innerState.mBytesSoFar - innerState.mBytesNotified
                        > Constants.MIN_PROGRESS_STEP
                && now - innerState.mTimeLastNotification
                        > Constants.MIN_PROGRESS_TIME) {
            ContentValues values = new ContentValues();
            values.put(Downloads.Impl.COLUMN_CURRENT_BYTES, innerState.mBytesSoFar);
            mContext.getContentResolver().update(
                    state.mContentUri, values, null, null);
            innerState.mBytesNotified = innerState.mBytesSoFar;
            innerState.mTimeLastNotification = now;
        }
    }

    /**
     * Write a data buffer to the destination file.
     * @param data buffer containing the data to write
     * @param bytesRead how many bytes to write from the buffer
     */
    private void writeDataToDestination(State state, byte[] data, int bytesRead)
            throws StopRequest {
        for (;;) {
            try {
                if (state.mStream == null) {
                    state.mStream = new FileOutputStream(state.mFilename, true);
                }
                state.mStream.write(data, 0, bytesRead);
                if (mInfo.mDestination == Downloads.Impl.DESTINATION_EXTERNAL
                            && !isDrmFile(state)) {
                    closeDestination(state);
                }
                return;
            } catch (IOException ex) {
                if (!Helpers.discardPurgeableFiles(mContext, Constants.BUFFER_SIZE)) {
                    state.mFinalStatus = Downloads.Impl.STATUS_FILE_ERROR;
                    throw new StopRequest();
                }
            }
        }
    }

    /**
     * Called when we've reached the end of the HTTP response stream, to update the database and
     * check for consistency.
     */
    private void handleEndOfStream(State state, InnerState innerState) throws StopRequest {
        ContentValues values = new ContentValues();
        values.put(Downloads.Impl.COLUMN_CURRENT_BYTES, innerState.mBytesSoFar);
        if (innerState.mHeaderContentLength == null) {
            values.put(Downloads.Impl.COLUMN_TOTAL_BYTES, innerState.mBytesSoFar);
        }
        mContext.getContentResolver().update(state.mContentUri, values, null, null);

        boolean lengthMismatched = (innerState.mHeaderContentLength != null)
                && (innerState.mBytesSoFar != Integer.parseInt(innerState.mHeaderContentLength));
        if (lengthMismatched) {
            if (!mInfo.mNoIntegrity && innerState.mHeaderETag == null) {
                if (Constants.LOGV) {
                    Log.d(Constants.TAG, "mismatched content length " +
                            mInfo.mUri);
                } else if (Config.LOGD) {
                    Log.d(Constants.TAG, "mismatched content length for " +
                            mInfo.mId);
                }
                state.mFinalStatus = Downloads.Impl.STATUS_LENGTH_REQUIRED;
            } else if (!Helpers.isNetworkAvailable(mSystemFacade)) {
                state.mFinalStatus = Downloads.Impl.STATUS_RUNNING_PAUSED;
            } else if (mInfo.mNumFailed < Constants.MAX_RETRIES) {
                state.mFinalStatus = Downloads.Impl.STATUS_RUNNING_PAUSED;
                state.mCountRetry = true;
            } else {
                if (Constants.LOGV) {
                    Log.v(Constants.TAG, "closed socket for " + mInfo.mUri);
                } else if (Config.LOGD) {
                    Log.d(Constants.TAG, "closed socket for download " +
                            mInfo.mId);
                }
                state.mFinalStatus = Downloads.Impl.STATUS_HTTP_DATA_ERROR;
            }
            throw new StopRequest();
        }
    }

    /**
     * Read some data from the HTTP response stream, handling I/O errors.
     * @param data buffer to use to read data
     * @param entityStream stream for reading the HTTP response entity
     * @return the number of bytes actually read or -1 if the end of the stream has been reached
     */
    private int readFromResponse(State state, InnerState innerState, byte[] data,
                                 InputStream entityStream) throws StopRequest {
        try {
            return entityStream.read(data);
        } catch (IOException ex) {
            if (Constants.LOGX) {
                if (Helpers.isNetworkAvailable(mSystemFacade)) {
                    Log.i(Constants.TAG, "Read Failed " + mInfo.mId + ", Net Up");
                } else {
                    Log.i(Constants.TAG, "Read Failed " + mInfo.mId + ", Net Down");
                }
            }
            ContentValues values = new ContentValues();
            values.put(Downloads.Impl.COLUMN_CURRENT_BYTES, innerState.mBytesSoFar);
            mContext.getContentResolver().update(state.mContentUri, values, null, null);
            if (!mInfo.mNoIntegrity && innerState.mHeaderETag == null) {
                Log.d(Constants.TAG, "download IOException for download " + mInfo.mId + " : " + ex);
                Log.d(Constants.TAG, "can't resume interrupted download with no ETag");
                state.mFinalStatus = Downloads.Impl.STATUS_PRECONDITION_FAILED;
            } else if (!Helpers.isNetworkAvailable(mSystemFacade)) {
                state.mFinalStatus = Downloads.Impl.STATUS_RUNNING_PAUSED;
            } else if (mInfo.mNumFailed < Constants.MAX_RETRIES) {
                state.mFinalStatus = Downloads.Impl.STATUS_RUNNING_PAUSED;
                state.mCountRetry = true;
            } else {
                Log.d(Constants.TAG, "download IOException for download " + mInfo.mId + " : " + ex);
                state.mFinalStatus = Downloads.Impl.STATUS_HTTP_DATA_ERROR;
            }
            throw new StopRequest();
        }
    }

    /**
     * Open a stream for the HTTP response entity, handling I/O errors.
     * @return an InputStream to read the response entity
     */
    private InputStream openResponseEntity(State state, HttpResponse response)
            throws StopRequest {
        try {
            return response.getEntity().getContent();
        } catch (IOException ex) {
            if (Constants.LOGX) {
                if (Helpers.isNetworkAvailable(mSystemFacade)) {
                    Log.i(Constants.TAG, "Get Failed " + mInfo.mId + ", Net Up");
                } else {
                    Log.i(Constants.TAG, "Get Failed " + mInfo.mId + ", Net Down");
                }
            }
            if (!Helpers.isNetworkAvailable(mSystemFacade)) {
                state.mFinalStatus = Downloads.Impl.STATUS_RUNNING_PAUSED;
            } else if (mInfo.mNumFailed < Constants.MAX_RETRIES) {
                state.mFinalStatus = Downloads.Impl.STATUS_RUNNING_PAUSED;
                state.mCountRetry = true;
            } else {
                if (Constants.LOGV) {
                    Log.d(Constants.TAG,
                            "IOException getting entity for " +
                            mInfo.mUri +
                            " : " +
                            ex);
                } else if (Config.LOGD) {
                    Log.d(Constants.TAG, "IOException getting entity for download " +
                            mInfo.mId + " : " + ex);
                }
                state.mFinalStatus = Downloads.Impl.STATUS_HTTP_DATA_ERROR;
            }
            throw new StopRequest();
        }
    }

    /**
     * Read HTTP response headers and take appropriate action, including setting up the destination
     * file and updating the database.
     */
    private void processResponseHeaders(State state, InnerState innerState, HttpResponse response)
            throws StopRequest, FileNotFoundException {
        if (innerState.mContinuingDownload) {
            // ignore response headers on resume requests
            return;
        }

        readResponseHeaders(state, innerState, response);

        DownloadFileInfo fileInfo = Helpers.generateSaveFile(
                mContext,
                mInfo.mUri,
                mInfo.mHint,
                innerState.mHeaderContentDisposition,
                innerState.mHeaderContentLocation,
                state.mMimeType,
                mInfo.mDestination,
                (innerState.mHeaderContentLength != null) ?
                        Long.parseLong(innerState.mHeaderContentLength) : 0);
        if (fileInfo.mFileName == null) {
            state.mFinalStatus = fileInfo.mStatus;
            throw new StopRequest();
        }
        state.mFilename = fileInfo.mFileName;
        state.mStream = fileInfo.mStream;
        if (Constants.LOGV) {
            Log.v(Constants.TAG, "writing " + mInfo.mUri + " to " + state.mFilename);
        }

        updateDatabaseFromHeaders(state, innerState);
        // check connectivity again now that we know the total size
        checkConnectivity(state);
    }

    /**
     * Update necessary database fields based on values of HTTP response headers that have been
     * read.
     */
    private void updateDatabaseFromHeaders(State state, InnerState innerState) {
        ContentValues values = new ContentValues();
        values.put(Downloads.Impl._DATA, state.mFilename);
        if (innerState.mHeaderETag != null) {
            values.put(Constants.ETAG, innerState.mHeaderETag);
        }
        if (state.mMimeType != null) {
            values.put(Downloads.Impl.COLUMN_MIME_TYPE, state.mMimeType);
        }
        values.put(Downloads.Impl.COLUMN_TOTAL_BYTES, mInfo.mTotalBytes);
        mContext.getContentResolver().update(state.mContentUri, values, null, null);
    }

    /**
     * Read headers from the HTTP response and store them into local state.
     */
    private void readResponseHeaders(State state, InnerState innerState, HttpResponse response)
            throws StopRequest {
        Header header = response.getFirstHeader("Content-Disposition");
        if (header != null) {
            innerState.mHeaderContentDisposition = header.getValue();
        }
        header = response.getFirstHeader("Content-Location");
        if (header != null) {
            innerState.mHeaderContentLocation = header.getValue();
        }
        if (state.mMimeType == null) {
            header = response.getFirstHeader("Content-Type");
            if (header != null) {
                state.mMimeType = sanitizeMimeType(header.getValue());
            }
        }
        header = response.getFirstHeader("ETag");
        if (header != null) {
            innerState.mHeaderETag = header.getValue();
        }
        String headerTransferEncoding = null;
        header = response.getFirstHeader("Transfer-Encoding");
        if (header != null) {
            headerTransferEncoding = header.getValue();
        }
        if (headerTransferEncoding == null) {
            header = response.getFirstHeader("Content-Length");
            if (header != null) {
                innerState.mHeaderContentLength = header.getValue();
                mInfo.mTotalBytes = Long.parseLong(innerState.mHeaderContentLength);
            }
        } else {
            // Ignore content-length with transfer-encoding - 2616 4.4 3
            if (Constants.LOGVV) {
                Log.v(Constants.TAG,
                        "ignoring content-length because of xfer-encoding");
            }
        }
        if (Constants.LOGVV) {
            Log.v(Constants.TAG, "Content-Disposition: " +
                    innerState.mHeaderContentDisposition);
            Log.v(Constants.TAG, "Content-Length: " + innerState.mHeaderContentLength);
            Log.v(Constants.TAG, "Content-Location: " + innerState.mHeaderContentLocation);
            Log.v(Constants.TAG, "Content-Type: " + state.mMimeType);
            Log.v(Constants.TAG, "ETag: " + innerState.mHeaderETag);
            Log.v(Constants.TAG, "Transfer-Encoding: " + headerTransferEncoding);
        }

        boolean noSizeInfo = innerState.mHeaderContentLength == null
                && (headerTransferEncoding == null
                    || !headerTransferEncoding.equalsIgnoreCase("chunked"));
        if (!mInfo.mNoIntegrity && noSizeInfo) {
            Log.d(Constants.TAG, "can't know size of download, giving up");
            state.mFinalStatus = Downloads.Impl.STATUS_LENGTH_REQUIRED;
            throw new StopRequest();
        }
    }

    /**
     * Check the HTTP response status and handle anything unusual (e.g. not 200/206).
     */
    private void handleExceptionalStatus(State state, InnerState innerState, HttpResponse response)
            throws StopRequest, RetryDownload {
        int statusCode = response.getStatusLine().getStatusCode();
        if (statusCode == 503 && mInfo.mNumFailed < Constants.MAX_RETRIES) {
            handleServiceUnavailable(state, response);
        }
        if (statusCode == 301 || statusCode == 302 || statusCode == 303 || statusCode == 307) {
            handleRedirect(state, response, statusCode);
        }

        int expectedStatus = innerState.mContinuingDownload ? 206 : Downloads.Impl.STATUS_SUCCESS;
        if (statusCode != expectedStatus) {
            handleOtherStatus(state, innerState, statusCode);
        }
    }

    /**
     * Handle a status that we don't know how to deal with properly.
     */
    private void handleOtherStatus(State state, InnerState innerState, int statusCode)
            throws StopRequest {
        if (Constants.LOGV) {
            Log.d(Constants.TAG, "http error " + statusCode + " for " + mInfo.mUri);
        } else if (Config.LOGD) {
            Log.d(Constants.TAG, "http error " + statusCode + " for download " +
                    mInfo.mId);
        }
        if (Downloads.Impl.isStatusError(statusCode)) {
            state.mFinalStatus = statusCode;
        } else if (statusCode >= 300 && statusCode < 400) {
            state.mFinalStatus = Downloads.Impl.STATUS_UNHANDLED_REDIRECT;
        } else if (innerState.mContinuingDownload && statusCode == Downloads.Impl.STATUS_SUCCESS) {
            state.mFinalStatus = Downloads.Impl.STATUS_PRECONDITION_FAILED;
        } else {
            state.mFinalStatus = Downloads.Impl.STATUS_UNHANDLED_HTTP_CODE;
        }
        throw new StopRequest();
    }

    /**
     * Handle a 3xx redirect status.
     */
    private void handleRedirect(State state, HttpResponse response, int statusCode)
            throws StopRequest, RetryDownload {
        if (Constants.LOGVV) {
            Log.v(Constants.TAG, "got HTTP redirect " + statusCode);
        }
        if (state.mRedirectCount >= Constants.MAX_REDIRECTS) {
            if (Constants.LOGV) {
                Log.d(Constants.TAG, "too many redirects for download " + mInfo.mId +
                        " at " + mInfo.mUri);
            } else if (Config.LOGD) {
                Log.d(Constants.TAG, "too many redirects for download " + mInfo.mId);
            }
            state.mFinalStatus = Downloads.Impl.STATUS_TOO_MANY_REDIRECTS;
            throw new StopRequest();
        }
        Header header = response.getFirstHeader("Location");
        if (header == null) {
            return;
        }
        if (Constants.LOGVV) {
            Log.v(Constants.TAG, "Location :" + header.getValue());
        }

        String newUri;
        try {
            newUri = new URI(mInfo.mUri).resolve(new URI(header.getValue())).toString();
        } catch(URISyntaxException ex) {
            if (Constants.LOGV) {
                Log.d(Constants.TAG, "Couldn't resolve redirect URI " + header.getValue()
                        + " for " + mInfo.mUri);
            } else if (Config.LOGD) {
                Log.d(Constants.TAG,
                        "Couldn't resolve redirect URI for download " +
                        mInfo.mId);
            }
            state.mFinalStatus = Downloads.Impl.STATUS_BAD_REQUEST;
            throw new StopRequest();
        }
        ++state.mRedirectCount;
        state.mRequestUri = newUri;
        if (statusCode == 301 || statusCode == 303) {
            // use the new URI for all future requests (should a retry/resume be necessary)
            state.mNewUri = newUri;
        }
        throw new RetryDownload();
    }

    /**
     * Handle a 503 Service Unavailable status by processing the Retry-After header.
     */
    private void handleServiceUnavailable(State state, HttpResponse response) throws StopRequest {
        if (Constants.LOGVV) {
            Log.v(Constants.TAG, "got HTTP response code 503");
        }
        state.mFinalStatus = Downloads.Impl.STATUS_RUNNING_PAUSED;
        state.mCountRetry = true;
        Header header = response.getFirstHeader("Retry-After");
        if (header != null) {
           try {
               if (Constants.LOGVV) {
                   Log.v(Constants.TAG, "Retry-After :" + header.getValue());
               }
               state.mRetryAfter = Integer.parseInt(header.getValue());
               if (state.mRetryAfter < 0) {
                   state.mRetryAfter = 0;
               } else {
                   if (state.mRetryAfter < Constants.MIN_RETRY_AFTER) {
                       state.mRetryAfter = Constants.MIN_RETRY_AFTER;
                   } else if (state.mRetryAfter > Constants.MAX_RETRY_AFTER) {
                       state.mRetryAfter = Constants.MAX_RETRY_AFTER;
                   }
                   state.mRetryAfter += Helpers.sRandom.nextInt(Constants.MIN_RETRY_AFTER + 1);
                   state.mRetryAfter *= 1000;
               }
           } catch (NumberFormatException ex) {
               // ignored - retryAfter stays 0 in this case.
           }
        }
        throw new StopRequest();
    }

    /**
     * Send the request to the server, handling any I/O exceptions.
     */
    private HttpResponse sendRequest(State state, AndroidHttpClient client, HttpGet request)
            throws StopRequest {
        try {
            return client.execute(request);
        } catch (IllegalArgumentException ex) {
            if (Constants.LOGV) {
                Log.d(Constants.TAG, "Arg exception trying to execute request for " +
                        mInfo.mUri + " : " + ex);
            } else if (Config.LOGD) {
                Log.d(Constants.TAG, "Arg exception trying to execute request for " +
                        mInfo.mId + " : " +  ex);
            }
            state.mFinalStatus = Downloads.Impl.STATUS_BAD_REQUEST;
            throw new StopRequest();
        } catch (IOException ex) {
            if (Constants.LOGX) {
                if (Helpers.isNetworkAvailable(mSystemFacade)) {
                    Log.i(Constants.TAG, "Execute Failed " + mInfo.mId + ", Net Up");
                } else {
                    Log.i(Constants.TAG, "Execute Failed " + mInfo.mId + ", Net Down");
                }
            }
            if (!Helpers.isNetworkAvailable(mSystemFacade)) {
                state.mFinalStatus = Downloads.Impl.STATUS_RUNNING_PAUSED;
            } else if (mInfo.mNumFailed < Constants.MAX_RETRIES) {
                state.mFinalStatus = Downloads.Impl.STATUS_RUNNING_PAUSED;
                state.mCountRetry = true;
            } else {
                if (Constants.LOGV) {
                    Log.d(Constants.TAG, "IOException trying to execute request for " +
                            mInfo.mUri + " : " + ex);
                } else if (Config.LOGD) {
                    Log.d(Constants.TAG, "IOException trying to execute request for " +
                            mInfo.mId + " : " + ex);
                }
                state.mFinalStatus = Downloads.Impl.STATUS_HTTP_DATA_ERROR;
            }
            throw new StopRequest();
        }
    }

    /**
     * Prepare the destination file to receive data.  If the file already exists, we'll set up
     * appropriately for resumption.
     */
    private void setupDestinationFile(State state, InnerState innerState)
            throws StopRequest, FileNotFoundException {
        state.mFilename = mInfo.mFileName;
        if (state.mFilename != null) {
            if (!Helpers.isFilenameValid(state.mFilename)) {
                state.mFinalStatus = Downloads.Impl.STATUS_FILE_ERROR;
                throw new StopRequest();
            }
            // We're resuming a download that got interrupted
            File f = new File(state.mFilename);
            if (f.exists()) {
                long fileLength = f.length();
                if (fileLength == 0) {
                    // The download hadn't actually started, we can restart from scratch
                    f.delete();
                    state.mFilename = null;
                } else if (mInfo.mETag == null && !mInfo.mNoIntegrity) {
                    // Tough luck, that's not a resumable download
                    Log.d(Constants.TAG, "can't resume interrupted non-resumable download");
                    f.delete();
                    state.mFinalStatus = Downloads.Impl.STATUS_PRECONDITION_FAILED;
                    throw new StopRequest();
                } else {
                    // All right, we'll be able to resume this download
                    state.mStream = new FileOutputStream(state.mFilename, true);
                    innerState.mBytesSoFar = (int) fileLength;
                    if (mInfo.mTotalBytes != -1) {
                        innerState.mHeaderContentLength = Long.toString(mInfo.mTotalBytes);
                    }
                    innerState.mHeaderETag = mInfo.mETag;
                    innerState.mContinuingDownload = true;
                }
            }
        }

        if (state.mStream != null && mInfo.mDestination == Downloads.Impl.DESTINATION_EXTERNAL
                && !isDrmFile(state)) {
            closeDestination(state);
        }
    }

    /**
     * Add custom headers for this download to the HTTP request.
     */
    private void addRequestHeaders(InnerState innerState, HttpGet request) {
        for (Map.Entry<String, String> header : mInfo.getHeaders().entrySet()) {
            request.addHeader(header.getKey(), header.getValue());
        }

        if (innerState.mContinuingDownload) {
            if (innerState.mHeaderETag != null) {
                request.addHeader("If-Match", innerState.mHeaderETag);
            }
            request.addHeader("Range", "bytes=" + innerState.mBytesSoFar + "-");
        }
    }

    /**
     * Stores information about the completed download, and notifies the initiating application.
     */
    private void notifyDownloadCompleted(
            int status, boolean countRetry, int retryAfter, int redirectCount, boolean gotData,
            String filename, String uri, String mimeType) {
        notifyThroughDatabase(
                status, countRetry, retryAfter, redirectCount, gotData, filename, uri, mimeType);
        if (Downloads.Impl.isStatusCompleted(status)) {
            notifyThroughIntent();
        }
    }

    private void notifyThroughDatabase(
            int status, boolean countRetry, int retryAfter, int redirectCount, boolean gotData,
            String filename, String uri, String mimeType) {
        ContentValues values = new ContentValues();
        values.put(Downloads.Impl.COLUMN_STATUS, status);
        values.put(Downloads.Impl._DATA, filename);
        if (uri != null) {
            values.put(Downloads.Impl.COLUMN_URI, uri);
        }
        values.put(Downloads.Impl.COLUMN_MIME_TYPE, mimeType);
        values.put(Downloads.Impl.COLUMN_LAST_MODIFICATION, mSystemFacade.currentTimeMillis());
        values.put(Constants.RETRY_AFTER_X_REDIRECT_COUNT, retryAfter + (redirectCount << 28));
        if (!countRetry) {
            values.put(Constants.FAILED_CONNECTIONS, 0);
        } else if (gotData) {
            values.put(Constants.FAILED_CONNECTIONS, 1);
        } else {
            values.put(Constants.FAILED_CONNECTIONS, mInfo.mNumFailed + 1);
        }

        mContext.getContentResolver().update(ContentUris.withAppendedId(
                Downloads.Impl.CONTENT_URI, mInfo.mId), values, null, null);
    }

    /**
     * Notifies the initiating app if it requested it. That way, it can know that the
     * download completed even if it's not actively watching the cursor.
     */
    private void notifyThroughIntent() {
        Uri uri = Uri.parse(Downloads.Impl.CONTENT_URI + "/" + mInfo.mId);
        mInfo.sendIntentIfRequested(uri);
    }

    /**
     * Clean up a mimeType string so it can be used to dispatch an intent to
     * view a downloaded asset.
     * @param mimeType either null or one or more mime types (semi colon separated).
     * @return null if mimeType was null. Otherwise a string which represents a
     * single mimetype in lowercase and with surrounding whitespaces trimmed.
     */
    private static String sanitizeMimeType(String mimeType) {
        try {
            mimeType = mimeType.trim().toLowerCase(Locale.ENGLISH);

            final int semicolonIndex = mimeType.indexOf(';');
            if (semicolonIndex != -1) {
                mimeType = mimeType.substring(0, semicolonIndex);
            }
            return mimeType;
        } catch (NullPointerException npe) {
            return null;
        }
    }
}<|MERGE_RESOLUTION|>--- conflicted
+++ resolved
@@ -146,28 +146,15 @@
             if (Constants.LOGV) {
                 Log.v(Constants.TAG, "initiating download for " + mInfo.mUri);
             }
-<<<<<<< HEAD
-            setupDestinationFile(state, innerState);
-            client = AndroidHttpClient.newInstance(userAgent(), mContext);
-            // Set or unset proxy, which may have changed since last GET request.
-            // setDefaultProxy() supports null as proxy parameter.
-            ConnRouteParams.setDefaultProxy(client.getParams(),
-                    Proxy.getPreferredHttpHost(mContext, mInfo.mUri));
-            request = new HttpGet(mInfo.mUri);
-            addRequestHeaders(innerState, request);
-
-            // check connectivity just before sending
-            if (!mInfo.canUseNetwork()) {
-                state.mFinalStatus = Downloads.Impl.STATUS_RUNNING_PAUSED;
-                return;
-            }
-=======
->>>>>>> f85aa9ef
 
             client = AndroidHttpClient.newInstance(userAgent(), mContext);
 
             boolean finished = false;
             while(!finished) {
+                // Set or unset proxy, which may have changed since last GET request.
+                // setDefaultProxy() supports null as proxy parameter.
+                ConnRouteParams.setDefaultProxy(client.getParams(),
+                        Proxy.getPreferredHttpHost(mContext, state.mRequestUri));
                 HttpGet request = new HttpGet(state.mRequestUri);
                 try {
                     executeDownload(state, client, request);
