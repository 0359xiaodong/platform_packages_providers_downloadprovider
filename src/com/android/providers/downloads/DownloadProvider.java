/*
 * Copyright (C) 2007 The Android Open Source Project
 *
 * Licensed under the Apache License, Version 2.0 (the "License");
 * you may not use this file except in compliance with the License.
 * You may obtain a copy of the License at
 *
 *      http://www.apache.org/licenses/LICENSE-2.0
 *
 * Unless required by applicable law or agreed to in writing, software
 * distributed under the License is distributed on an "AS IS" BASIS,
 * WITHOUT WARRANTIES OR CONDITIONS OF ANY KIND, either express or implied.
 * See the License for the specific language governing permissions and
 * limitations under the License.
 */

package com.android.providers.downloads;

import android.content.ContentProvider;
import android.content.ContentValues;
import android.content.Context;
import android.content.Intent;
import android.content.UriMatcher;
import android.content.pm.PackageManager;
import android.database.CrossProcessCursor;
import android.database.Cursor;
import android.database.CursorWindow;
import android.database.CursorWrapper;
import android.database.SQLException;
import android.database.sqlite.SQLiteDatabase;
import android.database.sqlite.SQLiteOpenHelper;
import android.database.sqlite.SQLiteQueryBuilder;
import android.net.Uri;
import android.os.Binder;
import android.os.ParcelFileDescriptor;
import android.os.Process;
import android.provider.Downloads;
import android.util.Config;
import android.util.Log;

import java.io.File;
import java.io.FileNotFoundException;
import java.util.HashSet;


/**
 * Allows application to interact with the download manager.
 */
public final class DownloadProvider extends ContentProvider {

    /** Database filename */
    private static final String DB_NAME = "downloads.db";
    /** Current database version */
    private static final int DB_VERSION = 100;
    /** Database version from which upgrading is a nop */
    private static final int DB_VERSION_NOP_UPGRADE_FROM = 31;
    /** Database version to which upgrading is a nop */
    private static final int DB_VERSION_NOP_UPGRADE_TO = 100;
    /** Name of table in the database */
    private static final String DB_TABLE = "downloads";

    /** MIME type for the entire download list */
    private static final String DOWNLOAD_LIST_TYPE = "vnd.android.cursor.dir/download";
    /** MIME type for an individual download */
    private static final String DOWNLOAD_TYPE = "vnd.android.cursor.item/download";

    /** URI matcher used to recognize URIs sent by applications */
    private static final UriMatcher sURIMatcher = new UriMatcher(UriMatcher.NO_MATCH);
    /** URI matcher constant for the URI of the entire download list */
    private static final int DOWNLOADS = 1;
    /** URI matcher constant for the URI of an individual download */
    private static final int DOWNLOADS_ID = 2;
    static {
        sURIMatcher.addURI("downloads", "download", DOWNLOADS);
        sURIMatcher.addURI("downloads", "download/#", DOWNLOADS_ID);
    }

    private static final String[] sAppReadableColumnsArray = new String[] {
        Downloads._ID,
        Downloads.COLUMN_APP_DATA,
        Downloads._DATA,
<<<<<<< HEAD
        Downloads.COLUMN_MIME_TYPE,
        Downloads.COLUMN_VISIBILITY,
        Downloads.COLUMN_CONTROL,
        Downloads.COLUMN_STATUS,
        Downloads.COLUMN_LAST_MODIFICATION,
        Downloads.COLUMN_NOTIFICATION_PACKAGE,
        Downloads.COLUMN_NOTIFICATION_CLASS,
        Downloads.COLUMN_TOTAL_BYTES,
        Downloads.COLUMN_CURRENT_BYTES,
        Downloads.COLUMN_TITLE,
        Downloads.COLUMN_DESCRIPTION
=======
        Downloads.MIMETYPE,
        Downloads.VISIBILITY,
        Downloads.DESTINATION,
        Downloads.CONTROL,
        Downloads.STATUS,
        Downloads.LAST_MODIFICATION,
        Downloads.NOTIFICATION_PACKAGE,
        Downloads.NOTIFICATION_CLASS,
        Downloads.TOTAL_BYTES,
        Downloads.CURRENT_BYTES,
        Downloads.TITLE,
        Downloads.DESCRIPTION
>>>>>>> f0fa1cdc
    };

    private static HashSet<String> sAppReadableColumnsSet;
    static {
        sAppReadableColumnsSet = new HashSet<String>();
        for (int i = 0; i < sAppReadableColumnsArray.length; ++i) {
            sAppReadableColumnsSet.add(sAppReadableColumnsArray[i]);
        }
    }

    /** The database that lies underneath this content provider */
    private SQLiteOpenHelper mOpenHelper = null;

    /**
     * Creates and updated database on demand when opening it.
     * Helper class to create database the first time the provider is
     * initialized and upgrade it when a new version of the provider needs
     * an updated version of the database.
     */
    private final class DatabaseHelper extends SQLiteOpenHelper {

        public DatabaseHelper(final Context context) {
            super(context, DB_NAME, null, DB_VERSION);
        }

        /**
         * Creates database the first time we try to open it.
         */
        @Override
        public void onCreate(final SQLiteDatabase db) {
            if (Constants.LOGVV) {
                Log.v(Constants.TAG, "populating new database");
            }
            createTable(db);
        }

        /* (not a javadoc comment)
         * Checks data integrity when opening the database.
         */
        /*
         * @Override
         * public void onOpen(final SQLiteDatabase db) {
         *     super.onOpen(db);
         * }
         */

        /**
         * Updates the database format when a content provider is used
         * with a database that was created with a different format.
         */
        // Note: technically, this could also be a downgrade, so if we want
        //       to gracefully handle upgrades we should be careful about
        //       what to do on downgrades.
        @Override
        public void onUpgrade(final SQLiteDatabase db, int oldV, final int newV) {
            if (oldV == DB_VERSION_NOP_UPGRADE_FROM) {
                if (newV == DB_VERSION_NOP_UPGRADE_TO) { // that's a no-op upgrade.
                    return;
                }
                // NOP_FROM and NOP_TO are identical, just in different codelines. Upgrading
                //     from NOP_FROM is the same as upgrading from NOP_TO.
                oldV = DB_VERSION_NOP_UPGRADE_TO;
            }
            Log.i(Constants.TAG, "Upgrading downloads database from version " + oldV + " to " + newV
                    + ", which will destroy all old data");
            dropTable(db);
            createTable(db);
        }
    }

    /**
     * Initializes the content provider when it is created.
     */
    @Override
    public boolean onCreate() {
        mOpenHelper = new DatabaseHelper(getContext());
        return true;
    }

    /**
     * Returns the content-provider-style MIME types of the various
     * types accessible through this content provider.
     */
    @Override
    public String getType(final Uri uri) {
        int match = sURIMatcher.match(uri);
        switch (match) {
            case DOWNLOADS: {
                return DOWNLOAD_LIST_TYPE;
            }
            case DOWNLOADS_ID: {
                return DOWNLOAD_TYPE;
            }
            default: {
                if (Constants.LOGV) {
                    Log.v(Constants.TAG, "calling getType on an unknown URI: " + uri);
                }
                throw new IllegalArgumentException("Unknown URI: " + uri);
            }
        }
    }

    /**
     * Creates the table that'll hold the download information.
     */
    private void createTable(SQLiteDatabase db) {
        try {
            db.execSQL("CREATE TABLE " + DB_TABLE + "(" +
                    Downloads._ID + " INTEGER PRIMARY KEY AUTOINCREMENT," +
                    Downloads.COLUMN_URI + " TEXT, " +
                    Constants.RETRY_AFTER_X_REDIRECT_COUNT + " INTEGER, " +
                    Downloads.COLUMN_APP_DATA + " TEXT, " +
                    Downloads.COLUMN_NO_INTEGRITY + " BOOLEAN, " +
                    Downloads.COLUMN_FILE_NAME_HINT + " TEXT, " +
                    Constants.OTA_UPDATE + " BOOLEAN, " +
                    Downloads._DATA + " TEXT, " +
                    Downloads.COLUMN_MIME_TYPE + " TEXT, " +
                    Downloads.COLUMN_DESTINATION + " INTEGER, " +
                    Constants.NO_SYSTEM_FILES + " BOOLEAN, " +
                    Downloads.COLUMN_VISIBILITY + " INTEGER, " +
                    Downloads.COLUMN_CONTROL + " INTEGER, " +
                    Downloads.COLUMN_STATUS + " INTEGER, " +
                    Constants.FAILED_CONNECTIONS + " INTEGER, " +
                    Downloads.COLUMN_LAST_MODIFICATION + " BIGINT, " +
                    Downloads.COLUMN_NOTIFICATION_PACKAGE + " TEXT, " +
                    Downloads.COLUMN_NOTIFICATION_CLASS + " TEXT, " +
                    Downloads.COLUMN_NOTIFICATION_EXTRAS + " TEXT, " +
                    Downloads.COLUMN_COOKIE_DATA + " TEXT, " +
                    Downloads.COLUMN_USER_AGENT + " TEXT, " +
                    Downloads.COLUMN_REFERER + " TEXT, " +
                    Downloads.COLUMN_TOTAL_BYTES + " INTEGER, " +
                    Downloads.COLUMN_CURRENT_BYTES + " INTEGER, " +
                    Constants.ETAG + " TEXT, " +
                    Constants.UID + " INTEGER, " +
                    Downloads.COLUMN_OTHER_UID + " INTEGER, " +
                    Downloads.COLUMN_TITLE + " TEXT, " +
                    Downloads.COLUMN_DESCRIPTION + " TEXT, " +
                    Constants.MEDIA_SCANNED + " BOOLEAN);");
        } catch (SQLException ex) {
            Log.e(Constants.TAG, "couldn't create table in downloads database");
            throw ex;
        }
    }

    /**
     * Deletes the table that holds the download information.
     */
    private void dropTable(SQLiteDatabase db) {
        try {
            db.execSQL("DROP TABLE IF EXISTS " + DB_TABLE);
        } catch (SQLException ex) {
            Log.e(Constants.TAG, "couldn't drop table in downloads database");
            throw ex;
        }
    }

    /**
     * Inserts a row in the database
     */
    @Override
    public Uri insert(final Uri uri, final ContentValues values) {
        SQLiteDatabase db = mOpenHelper.getWritableDatabase();

        if (sURIMatcher.match(uri) != DOWNLOADS) {
            if (Config.LOGD) {
                Log.d(Constants.TAG, "calling insert on an unknown/invalid URI: " + uri);
            }
            throw new IllegalArgumentException("Unknown/Invalid URI " + uri);
        }

        ContentValues filteredValues = new ContentValues();

        copyString(Downloads.COLUMN_URI, values, filteredValues);
        copyString(Downloads.COLUMN_APP_DATA, values, filteredValues);
        copyBoolean(Downloads.COLUMN_NO_INTEGRITY, values, filteredValues);
        copyString(Downloads.COLUMN_FILE_NAME_HINT, values, filteredValues);
        copyString(Downloads.COLUMN_MIME_TYPE, values, filteredValues);
        Integer dest = values.getAsInteger(Downloads.COLUMN_DESTINATION);
        if (dest != null) {
            if (getContext().checkCallingPermission(Downloads.PERMISSION_ACCESS_ADVANCED)
                    != PackageManager.PERMISSION_GRANTED
                    && dest != Downloads.DESTINATION_EXTERNAL
                    && dest != Downloads.DESTINATION_CACHE_PARTITION_PURGEABLE) {
                throw new SecurityException("unauthorized destination code");
            }
            filteredValues.put(Downloads.COLUMN_DESTINATION, dest);
        }
        Integer vis = values.getAsInteger(Downloads.COLUMN_VISIBILITY);
        if (vis == null) {
            if (dest == Downloads.DESTINATION_EXTERNAL) {
                filteredValues.put(Downloads.COLUMN_VISIBILITY,
                        Downloads.VISIBILITY_VISIBLE_NOTIFY_COMPLETED);
            } else {
                filteredValues.put(Downloads.COLUMN_VISIBILITY, Downloads.VISIBILITY_HIDDEN);
            }
        } else {
            filteredValues.put(Downloads.COLUMN_VISIBILITY, vis);
        }
        copyInteger(Downloads.COLUMN_CONTROL, values, filteredValues);
        filteredValues.put(Downloads.COLUMN_STATUS, Downloads.STATUS_PENDING);
        filteredValues.put(Downloads.COLUMN_LAST_MODIFICATION, System.currentTimeMillis());
        String pckg = values.getAsString(Downloads.COLUMN_NOTIFICATION_PACKAGE);
        String clazz = values.getAsString(Downloads.COLUMN_NOTIFICATION_CLASS);
        if (pckg != null && clazz != null) {
            int uid = Binder.getCallingUid();
            try {
                if (uid == 0 ||
                        getContext().getPackageManager().getApplicationInfo(pckg, 0).uid == uid) {
                    filteredValues.put(Downloads.COLUMN_NOTIFICATION_PACKAGE, pckg);
                    filteredValues.put(Downloads.COLUMN_NOTIFICATION_CLASS, clazz);
                }
            } catch (PackageManager.NameNotFoundException ex) {
                /* ignored for now */
            }
        }
        copyString(Downloads.COLUMN_NOTIFICATION_EXTRAS, values, filteredValues);
        copyString(Downloads.COLUMN_COOKIE_DATA, values, filteredValues);
        copyString(Downloads.COLUMN_USER_AGENT, values, filteredValues);
        copyString(Downloads.COLUMN_REFERER, values, filteredValues);
        if (getContext().checkCallingPermission(Downloads.PERMISSION_ACCESS_ADVANCED)
                == PackageManager.PERMISSION_GRANTED) {
            copyInteger(Downloads.COLUMN_OTHER_UID, values, filteredValues);
        }
        filteredValues.put(Constants.UID, Binder.getCallingUid());
        if (Binder.getCallingUid() == 0) {
            copyInteger(Constants.UID, values, filteredValues);
        }
        copyString(Downloads.COLUMN_TITLE, values, filteredValues);
        copyString(Downloads.COLUMN_DESCRIPTION, values, filteredValues);

        if (Constants.LOGVV) {
            Log.v(Constants.TAG, "initiating download with UID "
                    + filteredValues.getAsInteger(Constants.UID));
            if (filteredValues.containsKey(Downloads.COLUMN_OTHER_UID)) {
                Log.v(Constants.TAG, "other UID " +
                        filteredValues.getAsInteger(Downloads.COLUMN_OTHER_UID));
            }
        }

        Context context = getContext();
        context.startService(new Intent(context, DownloadService.class));

        long rowID = db.insert(DB_TABLE, null, filteredValues);

        Uri ret = null;

        if (rowID != -1) {
            context.startService(new Intent(context, DownloadService.class));
            ret = Uri.parse(Downloads.CONTENT_URI + "/" + rowID);
            context.getContentResolver().notifyChange(uri, null);
        } else {
            if (Config.LOGD) {
                Log.d(Constants.TAG, "couldn't insert into downloads database");
            }
        }

        return ret;
    }

    /**
     * Starts a database query
     */
    @Override
    public Cursor query(final Uri uri, String[] projection,
             final String selection, final String[] selectionArgs,
             final String sort) {

        Helpers.validateSelection(selection, sAppReadableColumnsSet);

        SQLiteDatabase db = mOpenHelper.getReadableDatabase();

        SQLiteQueryBuilder qb = new SQLiteQueryBuilder();

        int match = sURIMatcher.match(uri);
        boolean emptyWhere = true;
        switch (match) {
            case DOWNLOADS: {
                qb.setTables(DB_TABLE);
                break;
            }
            case DOWNLOADS_ID: {
                qb.setTables(DB_TABLE);
                qb.appendWhere(Downloads._ID + "=");
                qb.appendWhere(uri.getPathSegments().get(1));
                emptyWhere = false;
                break;
            }
            default: {
                if (Constants.LOGV) {
                    Log.v(Constants.TAG, "querying unknown URI: " + uri);
                }
                throw new IllegalArgumentException("Unknown URI: " + uri);
            }
        }

        if (Binder.getCallingPid() != Process.myPid() && Binder.getCallingUid() != 0 &&
                Process.supportsProcesses()) {
            if (!emptyWhere) {
                qb.appendWhere(" AND ");
            }
            qb.appendWhere("( " + Constants.UID + "=" +  Binder.getCallingUid() + " OR "
                    + Downloads.COLUMN_OTHER_UID + "=" +  Binder.getCallingUid() + " )");
            emptyWhere = false;

            if (projection == null) {
                projection = sAppReadableColumnsArray;
            } else {
                for (int i = 0; i < projection.length; ++i) {
                    if (!sAppReadableColumnsSet.contains(projection[i])) {
                        throw new IllegalArgumentException(
                                "column " + projection[i] + " is not allowed in queries");
                    }
                }
            }
        }

        if (Constants.LOGVV) {
            java.lang.StringBuilder sb = new java.lang.StringBuilder();
            sb.append("starting query, database is ");
            if (db != null) {
                sb.append("not ");
            }
            sb.append("null; ");
            if (projection == null) {
                sb.append("projection is null; ");
            } else if (projection.length == 0) {
                sb.append("projection is empty; ");
            } else {
                for (int i = 0; i < projection.length; ++i) {
                    sb.append("projection[");
                    sb.append(i);
                    sb.append("] is ");
                    sb.append(projection[i]);
                    sb.append("; ");
                }
            }
            sb.append("selection is ");
            sb.append(selection);
            sb.append("; ");
            if (selectionArgs == null) {
                sb.append("selectionArgs is null; ");
            } else if (selectionArgs.length == 0) {
                sb.append("selectionArgs is empty; ");
            } else {
                for (int i = 0; i < selectionArgs.length; ++i) {
                    sb.append("selectionArgs[");
                    sb.append(i);
                    sb.append("] is ");
                    sb.append(selectionArgs[i]);
                    sb.append("; ");
                }
            }
            sb.append("sort is ");
            sb.append(sort);
            sb.append(".");
            Log.v(Constants.TAG, sb.toString());
        }

        Cursor ret = qb.query(db, projection, selection, selectionArgs,
                              null, null, sort);

        if (ret != null) {
           ret = new ReadOnlyCursorWrapper(ret);
        }

        if (ret != null) {
            ret.setNotificationUri(getContext().getContentResolver(), uri);
            if (Constants.LOGVV) {
                Log.v(Constants.TAG,
                        "created cursor " + ret + " on behalf of " + Binder.getCallingPid());
            }
        } else {
            if (Constants.LOGV) {
                Log.v(Constants.TAG, "query failed in downloads database");
            }
        }

        return ret;
    }

    /**
     * Updates a row in the database
     */
    @Override
    public int update(final Uri uri, final ContentValues values,
            final String where, final String[] whereArgs) {

        Helpers.validateSelection(where, sAppReadableColumnsSet);

        SQLiteDatabase db = mOpenHelper.getWritableDatabase();

        int count;
        long rowId = 0;
        boolean startService = false;

        ContentValues filteredValues;
        if (Binder.getCallingPid() != Process.myPid()) {
            filteredValues = new ContentValues();
            copyString(Downloads.COLUMN_APP_DATA, values, filteredValues);
            copyInteger(Downloads.COLUMN_VISIBILITY, values, filteredValues);
            Integer i = values.getAsInteger(Downloads.COLUMN_CONTROL);
            if (i != null) {
                filteredValues.put(Downloads.COLUMN_CONTROL, i);
                startService = true;
            }
            copyInteger(Downloads.COLUMN_CONTROL, values, filteredValues);
            copyString(Downloads.COLUMN_TITLE, values, filteredValues);
            copyString(Downloads.COLUMN_DESCRIPTION, values, filteredValues);
        } else {
            filteredValues = values;
        }
        int match = sURIMatcher.match(uri);
        switch (match) {
            case DOWNLOADS:
            case DOWNLOADS_ID: {
                String myWhere;
                if (where != null) {
                    if (match == DOWNLOADS) {
                        myWhere = "( " + where + " )";
                    } else {
                        myWhere = "( " + where + " ) AND ";
                    }
                } else {
                    myWhere = "";
                }
                if (match == DOWNLOADS_ID) {
                    String segment = uri.getPathSegments().get(1);
                    rowId = Long.parseLong(segment);
                    myWhere += " ( " + Downloads._ID + " = " + rowId + " ) ";
                }
                if (Binder.getCallingPid() != Process.myPid() && Binder.getCallingUid() != 0) {
                    myWhere += " AND ( " + Constants.UID + "=" +  Binder.getCallingUid() + " OR "
                            + Downloads.COLUMN_OTHER_UID + "=" +  Binder.getCallingUid() + " )";
                }
                if (filteredValues.size() > 0) {
                    count = db.update(DB_TABLE, filteredValues, myWhere, whereArgs);
                } else {
                    count = 0;
                }
                break;
            }
            default: {
                if (Config.LOGD) {
                    Log.d(Constants.TAG, "updating unknown/invalid URI: " + uri);
                }
                throw new UnsupportedOperationException("Cannot update URI: " + uri);
            }
        }
        getContext().getContentResolver().notifyChange(uri, null);
        if (startService) {
            Context context = getContext();
            context.startService(new Intent(context, DownloadService.class));
        }
        return count;
    }

    /**
     * Deletes a row in the database
     */
    @Override
    public int delete(final Uri uri, final String where,
            final String[] whereArgs) {

        Helpers.validateSelection(where, sAppReadableColumnsSet);

        SQLiteDatabase db = mOpenHelper.getWritableDatabase();
        int count;
        int match = sURIMatcher.match(uri);
        switch (match) {
            case DOWNLOADS:
            case DOWNLOADS_ID: {
                String myWhere;
                if (where != null) {
                    if (match == DOWNLOADS) {
                        myWhere = "( " + where + " )";
                    } else {
                        myWhere = "( " + where + " ) AND ";
                    }
                } else {
                    myWhere = "";
                }
                if (match == DOWNLOADS_ID) {
                    String segment = uri.getPathSegments().get(1);
                    long rowId = Long.parseLong(segment);
                    myWhere += " ( " + Downloads._ID + " = " + rowId + " ) ";
                }
                if (Binder.getCallingPid() != Process.myPid() && Binder.getCallingUid() != 0) {
                    myWhere += " AND ( " + Constants.UID + "=" +  Binder.getCallingUid() + " OR "
                            + Downloads.COLUMN_OTHER_UID + "=" +  Binder.getCallingUid() + " )";
                }
                count = db.delete(DB_TABLE, myWhere, whereArgs);
                break;
            }
            default: {
                if (Config.LOGD) {
                    Log.d(Constants.TAG, "deleting unknown/invalid URI: " + uri);
                }
                throw new UnsupportedOperationException("Cannot delete URI: " + uri);
            }
        }
        getContext().getContentResolver().notifyChange(uri, null);
        return count;
    }

    /**
     * Remotely opens a file
     */
    @Override
    public ParcelFileDescriptor openFile(Uri uri, String mode)
            throws FileNotFoundException {
        if (Constants.LOGVV) {
            Log.v(Constants.TAG, "openFile uri: " + uri + ", mode: " + mode
                    + ", uid: " + Binder.getCallingUid());
            Cursor cursor = query(Downloads.CONTENT_URI, new String[] { "_id" }, null, null, "_id");
            if (cursor == null) {
                Log.v(Constants.TAG, "null cursor in openFile");
            } else {
                if (!cursor.moveToFirst()) {
                    Log.v(Constants.TAG, "empty cursor in openFile");
                } else {
                    do {
                        Log.v(Constants.TAG, "row " + cursor.getInt(0) + " available");
                    } while(cursor.moveToNext());
                }
                cursor.close();
            }
            cursor = query(uri, new String[] { "_data" }, null, null, null);
            if (cursor == null) {
                Log.v(Constants.TAG, "null cursor in openFile");
            } else {
                if (!cursor.moveToFirst()) {
                    Log.v(Constants.TAG, "empty cursor in openFile");
                } else {
                    String filename = cursor.getString(0);
                    Log.v(Constants.TAG, "filename in openFile: " + filename);
                    if (new java.io.File(filename).isFile()) {
                        Log.v(Constants.TAG, "file exists in openFile");
                    }
                }
               cursor.close();
            }
        }

        // This logic is mostly copied form openFileHelper. If openFileHelper eventually
        //     gets split into small bits (to extract the filename and the modebits),
        //     this code could use the separate bits and be deeply simplified.
        Cursor c = query(uri, new String[]{"_data"}, null, null, null);
        int count = (c != null) ? c.getCount() : 0;
        if (count != 1) {
            // If there is not exactly one result, throw an appropriate exception.
            if (c != null) {
                c.close();
            }
            if (count == 0) {
                throw new FileNotFoundException("No entry for " + uri);
            }
            throw new FileNotFoundException("Multiple items at " + uri);
        }

        c.moveToFirst();
        String path = c.getString(0);
        c.close();
        if (path == null) {
            throw new FileNotFoundException("No filename found.");
        }
        if (!Helpers.isFilenameValid(path)) {
            throw new FileNotFoundException("Invalid filename.");
        }

        if (!"r".equals(mode)) {
            throw new FileNotFoundException("Bad mode for " + uri + ": " + mode);
        }
        ParcelFileDescriptor ret = ParcelFileDescriptor.open(new File(path),
                ParcelFileDescriptor.MODE_READ_ONLY);

        if (ret == null) {
            if (Constants.LOGV) {
                Log.v(Constants.TAG, "couldn't open file");
            }
            throw new FileNotFoundException("couldn't open file");
        } else {
            ContentValues values = new ContentValues();
            values.put(Downloads.COLUMN_LAST_MODIFICATION, System.currentTimeMillis());
            update(uri, values, null, null);
        }
        return ret;
    }

    private static final void copyInteger(String key, ContentValues from, ContentValues to) {
        Integer i = from.getAsInteger(key);
        if (i != null) {
            to.put(key, i);
        }
    }

    private static final void copyBoolean(String key, ContentValues from, ContentValues to) {
        Boolean b = from.getAsBoolean(key);
        if (b != null) {
            to.put(key, b);
        }
    }

    private static final void copyString(String key, ContentValues from, ContentValues to) {
        String s = from.getAsString(key);
        if (s != null) {
            to.put(key, s);
        }
    }

    private class ReadOnlyCursorWrapper extends CursorWrapper implements CrossProcessCursor {
        public ReadOnlyCursorWrapper(Cursor cursor) {
            super(cursor);
            mCursor = (CrossProcessCursor) cursor;
        }

        public boolean deleteRow() {
            throw new SecurityException("Download manager cursors are read-only");
        }

        public boolean commitUpdates() {
            throw new SecurityException("Download manager cursors are read-only");
        }

        public void fillWindow(int pos, CursorWindow window) {
            mCursor.fillWindow(pos, window);
        }

        public CursorWindow getWindow() {
            return mCursor.getWindow();
        }

        public boolean onMove(int oldPosition, int newPosition) {
            return mCursor.onMove(oldPosition, newPosition);
        }

        private CrossProcessCursor mCursor;
    }

}<|MERGE_RESOLUTION|>--- conflicted
+++ resolved
@@ -79,9 +79,9 @@
         Downloads._ID,
         Downloads.COLUMN_APP_DATA,
         Downloads._DATA,
-<<<<<<< HEAD
         Downloads.COLUMN_MIME_TYPE,
         Downloads.COLUMN_VISIBILITY,
+        Downloads.COLUMN_DESTINATION,
         Downloads.COLUMN_CONTROL,
         Downloads.COLUMN_STATUS,
         Downloads.COLUMN_LAST_MODIFICATION,
@@ -91,20 +91,6 @@
         Downloads.COLUMN_CURRENT_BYTES,
         Downloads.COLUMN_TITLE,
         Downloads.COLUMN_DESCRIPTION
-=======
-        Downloads.MIMETYPE,
-        Downloads.VISIBILITY,
-        Downloads.DESTINATION,
-        Downloads.CONTROL,
-        Downloads.STATUS,
-        Downloads.LAST_MODIFICATION,
-        Downloads.NOTIFICATION_PACKAGE,
-        Downloads.NOTIFICATION_CLASS,
-        Downloads.TOTAL_BYTES,
-        Downloads.CURRENT_BYTES,
-        Downloads.TITLE,
-        Downloads.DESCRIPTION
->>>>>>> f0fa1cdc
     };
 
     private static HashSet<String> sAppReadableColumnsSet;
